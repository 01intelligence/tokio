<<<<<<< HEAD
# 1.1.0 (January 22, 2021)
=======
# 1.1.1 (January 29, 2021)

Forward ports 1.0.3 fix.

### Fixed
- io: memory leak during shutdown (#3477).

# 1.1.0 (January 22, 2020)
>>>>>>> 085f819f

### Added

- net: add `try_read_buf` and `try_recv_buf` ([#3351])
- mpsc: Add `Sender::try_reserve` function ([#3418])
- sync: add `RwLock` `try_read` and `try_write` methods ([#3400])
- io: add `ReadBuf::inner_mut` ([#3443])

### Changed

- macros: improve `select!` error message ([#3352])
- io: keep track of initialized bytes in `read_to_end` ([#3426])
- runtime: consolidate errors for context missing ([#3441])

### Fixed

- task: wake `LocalSet` on `spawn_local` ([#3369])
- sync: fix panic in broadcast::Receiver drop ([#3434])

### Documented
- stream: link to new `Stream` wrappers in `tokio-stream` ([#3343])
- docs: mention that `test-util` feature is not enabled with full ([#3397])
- process: add documentation to process::Child fields ([#3437])
- io: clarify `AsyncFd` docs about changes of the inner fd ([#3430])
- net: update datagram docs on splitting ([#3448])
- time: document that `Sleep` is not `Unpin` ([#3457])
- sync: add link to `PollSemaphore` ([#3456])
- task: add `LocalSet` example ([#3438])
- sync: improve bounded `mpsc` documentation ([#3458])

[#3343]: https://github.com/tokio-rs/tokio/pull/3343
[#3351]: https://github.com/tokio-rs/tokio/pull/3351
[#3352]: https://github.com/tokio-rs/tokio/pull/3352
[#3369]: https://github.com/tokio-rs/tokio/pull/3369
[#3397]: https://github.com/tokio-rs/tokio/pull/3397
[#3400]: https://github.com/tokio-rs/tokio/pull/3400
[#3418]: https://github.com/tokio-rs/tokio/pull/3418
[#3426]: https://github.com/tokio-rs/tokio/pull/3426
[#3430]: https://github.com/tokio-rs/tokio/pull/3430
[#3434]: https://github.com/tokio-rs/tokio/pull/3434
[#3437]: https://github.com/tokio-rs/tokio/pull/3437
[#3438]: https://github.com/tokio-rs/tokio/pull/3438
[#3441]: https://github.com/tokio-rs/tokio/pull/3441
[#3443]: https://github.com/tokio-rs/tokio/pull/3443
[#3448]: https://github.com/tokio-rs/tokio/pull/3448
[#3456]: https://github.com/tokio-rs/tokio/pull/3456
[#3457]: https://github.com/tokio-rs/tokio/pull/3457
[#3458]: https://github.com/tokio-rs/tokio/pull/3458

<<<<<<< HEAD
# 1.0.2 (January 14, 2021)
=======
# 1.0.3 (January 28, 2020)

### Fixed
- io: memory leak during shutdown (#3477).

# 1.0.2 (January 14, 2020)
>>>>>>> 085f819f

### Fixed
- io: soundness in `read_to_end` ([#3428]).

[#3428]: https://github.com/tokio-rs/tokio/pull/3428

# 1.0.1 (December 25, 2020)

This release fixes a soundness hole caused by the combination of `RwLockWriteGuard::map`
and `RwLockWriteGuard::downgrade` by removing the `map` function. This is a breaking
change, but breaking changes are allowed under our semver policy when they are required
to fix a soundness hole. (See [this RFC][semver] for more.)

Note that we have chosen not to do a deprecation cycle or similar because Tokio 1.0.0 was
released two days ago, and therefore the impact should be minimal.

Due to the soundness hole, we have also yanked Tokio version 1.0.0.

### Removed

- sync: remove `RwLockWriteGuard::map` and `RwLockWriteGuard::try_map` ([#3345])

### Fixed

- docs: remove stream feature from docs ([#3335])

[semver]: https://github.com/rust-lang/rfcs/blob/master/text/1122-language-semver.md#soundness-changes
[#3335]: https://github.com/tokio-rs/tokio/pull/3335
[#3345]: https://github.com/tokio-rs/tokio/pull/3345

# 1.0.0 (December 23, 2020)

Commit to the API and long-term support.

### Fixed

- sync: spurious wakeup in `watch` ([#3234]).

### Changed

- io: rename `AsyncFd::with_io()` to `try_io()` ([#3306])
- fs: avoid OS specific `*Ext` traits in favor of conditionally defining the fn ([#3264]).
- fs: `Sleep` is `!Unpin` ([#3278]).
- net: pass `SocketAddr` by value ([#3125]).
- net: `TcpStream::poll_peek` takes `ReadBuf` ([#3259]).
- rt: rename `runtime::Builder::max_threads()` to `max_blocking_threads()` ([#3287]).
- time: require `current_thread` runtime when calling `time::pause()` ([#3289]).

### Removed

- remove `tokio::prelude` ([#3299]).
- io: remove `AsyncFd::with_poll()` ([#3306]).
- net: remove `{Tcp,Unix}Stream::shutdown()` in favor of `AsyncWrite::shutdown()` ([#3298]).
- stream: move all stream utilities to `tokio-stream` until `Stream` is added to
  `std` ([#3277]).
- sync: mpsc `try_recv()` due to unexpected behavior ([#3263]).
- tracing: make unstable as `tracing-core` is not 1.0 yet ([#3266]).

### Added

- fs: `poll_*` fns to `DirEntry` ([#3308]).
- io: `poll_*` fns to `io::Lines`, `io::Split` ([#3308]).
- io: `_mut` method variants to `AsyncFd` ([#3304]).
- net: `poll_*` fns to `UnixDatagram` ([#3223]).
- net: `UnixStream` readiness and non-blocking ops ([#3246]).
- sync: `UnboundedReceiver::blocking_recv()` ([#3262]).
- sync: `watch::Sender::borrow()` ([#3269]).
- sync: `Semaphore::close()` ([#3065]).
- sync: `poll_recv` fns to `mpsc::Receiver`, `mpsc::UnboundedReceiver` ([#3308]).
- time: `poll_tick` fn to `time::Interval` ([#3316]).

[#3065]: https://github.com/tokio-rs/tokio/pull/3065
[#3125]: https://github.com/tokio-rs/tokio/pull/3125
[#3223]: https://github.com/tokio-rs/tokio/pull/3223
[#3234]: https://github.com/tokio-rs/tokio/pull/3234
[#3246]: https://github.com/tokio-rs/tokio/pull/3246
[#3259]: https://github.com/tokio-rs/tokio/pull/3259
[#3262]: https://github.com/tokio-rs/tokio/pull/3262
[#3263]: https://github.com/tokio-rs/tokio/pull/3263
[#3264]: https://github.com/tokio-rs/tokio/pull/3264
[#3266]: https://github.com/tokio-rs/tokio/pull/3266
[#3269]: https://github.com/tokio-rs/tokio/pull/3269
[#3277]: https://github.com/tokio-rs/tokio/pull/3277
[#3278]: https://github.com/tokio-rs/tokio/pull/3278
[#3287]: https://github.com/tokio-rs/tokio/pull/3287
[#3289]: https://github.com/tokio-rs/tokio/pull/3289
[#3298]: https://github.com/tokio-rs/tokio/pull/3298
[#3299]: https://github.com/tokio-rs/tokio/pull/3299
[#3304]: https://github.com/tokio-rs/tokio/pull/3304
[#3306]: https://github.com/tokio-rs/tokio/pull/3306
[#3308]: https://github.com/tokio-rs/tokio/pull/3308
[#3316]: https://github.com/tokio-rs/tokio/pull/3316

# 0.3.6 (December 14, 2020)

### Fixed

- rt: fix deadlock in shutdown ([#3228])
- rt: fix panic in task abort when off rt ([#3159])
- sync: make `add_permits` panic with usize::MAX >> 3 permits ([#3188])
- time: Fix race condition in timer drop ([#3229])
- watch: fix spurious wakeup ([#3244])

### Added

- example: add back udp-codec example ([#3205])
- net: add `TcpStream::into_std` ([#3189])

[#3159]: https://github.com/tokio-rs/tokio/pull/3159
[#3188]: https://github.com/tokio-rs/tokio/pull/3188
[#3189]: https://github.com/tokio-rs/tokio/pull/3189
[#3205]: https://github.com/tokio-rs/tokio/pull/3205
[#3228]: https://github.com/tokio-rs/tokio/pull/3228
[#3229]: https://github.com/tokio-rs/tokio/pull/3229
[#3244]: https://github.com/tokio-rs/tokio/pull/3244

# 0.3.5 (November 30, 2020)

### Fixed

- rt: fix `shutdown_timeout(0)` ([#3196]).
- time: fixed race condition with small sleeps ([#3069]).

### Added

- io: `AsyncFd::with_interest()` ([#3167]).
- signal: `CtrlC` stream on windows ([#3186]).

[#3069]: https://github.com/tokio-rs/tokio/pull/3069
[#3167]: https://github.com/tokio-rs/tokio/pull/3167
[#3186]: https://github.com/tokio-rs/tokio/pull/3186
[#3196]: https://github.com/tokio-rs/tokio/pull/3196

# 0.3.4 (November 18, 2020)

### Fixed

- stream: `StreamMap` `Default` impl bound ([#3093]).
- io: `AsyncFd::into_inner()` should deregister the FD ([#3104]).

### Changed

- meta: `parking_lot` feature enabled with `full` ([#3119]).

### Added

- io: `AsyncWrite` vectored writes ([#3149]).
- net: TCP/UDP readiness and non-blocking ops ([#3130], [#2743], [#3138]).
- net: TCP socket option (linger, send/recv buf size) ([#3145], [#3143]).
- net: PID field in `UCred` with solaris/illumos ([#3085]).
- rt: `runtime::Handle` allows spawning onto a runtime ([#3079]).
- sync: `Notify::notify_waiters()` ([#3098]).
- sync: `acquire_many()`, `try_acquire_many()` to `Semaphore` ([#3067]).

[#2743]: https://github.com/tokio-rs/tokio/pull/2743
[#3067]: https://github.com/tokio-rs/tokio/pull/3067
[#3079]: https://github.com/tokio-rs/tokio/pull/3079
[#3085]: https://github.com/tokio-rs/tokio/pull/3085
[#3093]: https://github.com/tokio-rs/tokio/pull/3093
[#3098]: https://github.com/tokio-rs/tokio/pull/3098
[#3104]: https://github.com/tokio-rs/tokio/pull/3104
[#3119]: https://github.com/tokio-rs/tokio/pull/3119
[#3130]: https://github.com/tokio-rs/tokio/pull/3130
[#3138]: https://github.com/tokio-rs/tokio/pull/3138
[#3143]: https://github.com/tokio-rs/tokio/pull/3143
[#3145]: https://github.com/tokio-rs/tokio/pull/3145
[#3149]: https://github.com/tokio-rs/tokio/pull/3149

# 0.3.3 (November 2, 2020)

Fixes a soundness hole by adding a missing `Send` bound to
`Runtime::spawn_blocking()`.

### Fixed

- rt: include missing `Send`, fixing soundness hole ([#3089]).
- tracing: avoid huge trace span names ([#3074]).

### Added

- net: `TcpSocket::reuseport()`, `TcpSocket::set_reuseport()` ([#3083]).
- net: `TcpSocket::reuseaddr()` ([#3093]).
- net: `TcpSocket::local_addr()` ([#3093]).
- net: add pid to `UCred` ([#2633]).

[#2633]: https://github.com/tokio-rs/tokio/pull/2633
[#3074]: https://github.com/tokio-rs/tokio/pull/3074
[#3083]: https://github.com/tokio-rs/tokio/pull/3083
[#3089]: https://github.com/tokio-rs/tokio/pull/3089
[#3093]: https://github.com/tokio-rs/tokio/pull/3093

# 0.3.2 (October 27, 2020)

Adds `AsyncFd` as a replacement for v0.2's `PollEvented`.

### Fixed

- io: fix a potential deadlock when shutting down the I/O driver ([#2903]).
- sync: `RwLockWriteGuard::downgrade()` bug ([#2957]).

### Added

- io: `AsyncFd` for receiving readiness events on raw FDs ([#2903]).
- net: `poll_*` function on `UdpSocket` ([#2981]).
- net: `UdpSocket::take_error()` ([#3051]).
- sync: `oneshot::Sender::poll_closed()` ([#3032]).

[#2903]: https://github.com/tokio-rs/tokio/pull/2903
[#2957]: https://github.com/tokio-rs/tokio/pull/2957
[#2981]: https://github.com/tokio-rs/tokio/pull/2981
[#3032]: https://github.com/tokio-rs/tokio/pull/3032
[#3051]: https://github.com/tokio-rs/tokio/pull/3051

# 0.3.1 (October 21, 2020)

This release fixes an use-after-free in the IO driver. Additionally, the `read_buf`
and `write_buf` methods have been added back to the IO traits, as the bytes crate
is now on track to reach version 1.0 together with Tokio.

### Fixed

- net: fix use-after-free ([#3019]).
- fs: ensure buffered data is written on shutdown ([#3009]).

### Added

- io: `copy_buf()` ([#2884]).
- io: `AsyncReadExt::read_buf()`, `AsyncReadExt::write_buf()` for working with
  `Buf`/`BufMut` ([#3003]).
- rt: `Runtime::spawn_blocking()` ([#2980]).
- sync: `watch::Sender::is_closed()` ([#2991]).

[#2884]: https://github.com/tokio-rs/tokio/pull/2884
[#2980]: https://github.com/tokio-rs/tokio/pull/2980
[#2991]: https://github.com/tokio-rs/tokio/pull/2991
[#3003]: https://github.com/tokio-rs/tokio/pull/3003
[#3009]: https://github.com/tokio-rs/tokio/pull/3009
[#3019]: https://github.com/tokio-rs/tokio/pull/3019

# 0.3.0 (October 15, 2020)

This represents a 1.0 beta release. APIs are polished and future-proofed. APIs
not included for 1.0 stabilization have been removed.

Biggest changes are:

- I/O driver internal rewrite. The windows implementation includes significant
  changes.
- Runtime API is polished, especially with how it interacts with feature flag
  combinations.
- Feature flags are simplified
  - `rt-core` and `rt-util` are combined to `rt`
  - `rt-threaded` is renamed to `rt-multi-thread` to match builder API
  - `tcp`, `udp`, `uds`, `dns` are combied to `net`.
  - `parking_lot` is included with `full`

### Changes

- meta: Minimum supported Rust version is now 1.45.
- io: `AsyncRead` trait now takes `ReadBuf` in order to safely handle reading
  into uninitialized memory ([#2758]).
- io: Internal I/O driver storage is now able to compact ([#2757]).
- rt: `Runtime::block_on` now takes `&self` ([#2782]).
- sync: `watch` reworked to decouple receiving a change notification from
  receiving the value ([#2814], [#2806]).
- sync: `Notify::notify` is renamed to `notify_one` ([#2822]).
- process: `Child::kill` is now an `async fn` that cleans zombies ([#2823]).
- sync: use `const fn` constructors as possible ([#2833], [#2790])
- signal: reduce cross-thread notification ([#2835]).
- net: tcp,udp,uds types support operations with `&self` ([#2828], [#2919], [#2934]).
- sync: blocking `mpsc` channel supports `send` with `&self` ([#2861]).
- time: rename `delay_for` and `delay_until` to `sleep` and `sleep_until` ([#2826]).
- io: upgrade to `mio` 0.7 ([#2893]).
- io: `AsyncSeek` trait is tweaked ([#2885]).
- fs: `File` operations take `&self` ([#2930]).
- rt: runtime API, and `#[tokio::main]` macro polish ([#2876])
- rt: `Runtime::enter` uses an RAII guard instead of a closure ([#2954]).
- net: the `from_std` function on all sockets no longer sets socket into non-blocking mode ([#2893])

### Added

- sync: `map` function to lock guards ([#2445]).
- sync: `blocking_recv` and `blocking_send` fns to `mpsc` for use outside of Tokio ([#2685]).
- rt: `Builder::thread_name_fn` for configuring thread names ([#1921]).
- fs: impl `FromRawFd` and `FromRawHandle` for `File` ([#2792]).
- process: `Child::wait` and `Child::try_wait` ([#2796]).
- rt: support configuring thread keep-alive duration ([#2809]).
- rt: `task::JoinHandle::abort` forcibly cancels a spawned task ([#2474]).
- sync: `RwLock` write guard to read guard downgrading ([#2733]).
- net: add `poll_*` functions that take `&self` to all net types ([#2845])
- sync: `get_mut()` for `Mutex`, `RwLock` ([#2856]).
- sync: `mpsc::Sender::closed()` waits for `Receiver` half to close ([#2840]).
- sync: `mpsc::Sender::is_closed()` returns true if `Receiver` half is closed ([#2726]).
- stream: `iter` and `iter_mut` to `StreamMap` ([#2890]).
- net: implement `AsRawSocket` on windows ([#2911]).
- net: `TcpSocket` creates a socket without binding or listening ([#2920]).

### Removed

- io: vectored ops are removed from `AsyncRead`, `AsyncWrite` traits ([#2882]).
- io: `mio` is removed from the public API. `PollEvented` and` Registration` are
  removed ([#2893]).
- io: remove `bytes` from public API. `Buf` and `BufMut` implementation are
  removed ([#2908]).
- time: `DelayQueue` is moved to `tokio-util` ([#2897]).

### Fixed

- io: `stdout` and `stderr` buffering on windows ([#2734]).

[#1921]: https://github.com/tokio-rs/tokio/pull/1921
[#2445]: https://github.com/tokio-rs/tokio/pull/2445
[#2474]: https://github.com/tokio-rs/tokio/pull/2474
[#2685]: https://github.com/tokio-rs/tokio/pull/2685
[#2726]: https://github.com/tokio-rs/tokio/pull/2726
[#2733]: https://github.com/tokio-rs/tokio/pull/2733
[#2734]: https://github.com/tokio-rs/tokio/pull/2734
[#2757]: https://github.com/tokio-rs/tokio/pull/2757
[#2758]: https://github.com/tokio-rs/tokio/pull/2758
[#2782]: https://github.com/tokio-rs/tokio/pull/2782
[#2790]: https://github.com/tokio-rs/tokio/pull/2790
[#2792]: https://github.com/tokio-rs/tokio/pull/2792
[#2796]: https://github.com/tokio-rs/tokio/pull/2796
[#2806]: https://github.com/tokio-rs/tokio/pull/2806
[#2809]: https://github.com/tokio-rs/tokio/pull/2809
[#2814]: https://github.com/tokio-rs/tokio/pull/2814
[#2822]: https://github.com/tokio-rs/tokio/pull/2822
[#2823]: https://github.com/tokio-rs/tokio/pull/2823
[#2826]: https://github.com/tokio-rs/tokio/pull/2826
[#2828]: https://github.com/tokio-rs/tokio/pull/2828
[#2833]: https://github.com/tokio-rs/tokio/pull/2833
[#2835]: https://github.com/tokio-rs/tokio/pull/2835
[#2840]: https://github.com/tokio-rs/tokio/pull/2840
[#2845]: https://github.com/tokio-rs/tokio/pull/2845
[#2856]: https://github.com/tokio-rs/tokio/pull/2856
[#2861]: https://github.com/tokio-rs/tokio/pull/2861
[#2876]: https://github.com/tokio-rs/tokio/pull/2876
[#2882]: https://github.com/tokio-rs/tokio/pull/2882
[#2885]: https://github.com/tokio-rs/tokio/pull/2885
[#2890]: https://github.com/tokio-rs/tokio/pull/2890
[#2893]: https://github.com/tokio-rs/tokio/pull/2893
[#2897]: https://github.com/tokio-rs/tokio/pull/2897
[#2908]: https://github.com/tokio-rs/tokio/pull/2908
[#2911]: https://github.com/tokio-rs/tokio/pull/2911
[#2919]: https://github.com/tokio-rs/tokio/pull/2919
[#2920]: https://github.com/tokio-rs/tokio/pull/2920
[#2930]: https://github.com/tokio-rs/tokio/pull/2930
[#2934]: https://github.com/tokio-rs/tokio/pull/2934
[#2954]: https://github.com/tokio-rs/tokio/pull/2954

# 0.2.22 (July 21, 2020)

### Fixes

- docs: misc improvements ([#2572], [#2658], [#2663], [#2656], [#2647], [#2630], [#2487], [#2621],
  [#2624], [#2600], [#2623], [#2622], [#2577], [#2569], [#2589], [#2575], [#2540], [#2564], [#2567],
  [#2520], [#2521], [#2493])
- rt: allow calls to `block_on` inside calls to `block_in_place` that are
  themselves inside `block_on` ([#2645])
- net: fix non-portable behavior when dropping `TcpStream` `OwnedWriteHalf` ([#2597])
- io: improve stack usage by allocating large buffers on directly on the heap
  ([#2634])
- io: fix unsound pin projection in `AsyncReadExt::read_buf` and
  `AsyncWriteExt::write_buf` ([#2612])
- io: fix unnecessary zeroing for `AsyncRead` implementors ([#2525])
- io: Fix `BufReader` not correctly forwarding `poll_write_buf` ([#2654])
- io: fix panic in `AsyncReadExt::read_line` ([#2541])

### Changes

- coop: returning `Poll::Pending` no longer decrements the task budget ([#2549])

### Added

- io: little-endian variants of `AsyncReadExt` and `AsyncWriteExt` methods
  ([#1915])
- task: add [`tracing`] instrumentation to spawned tasks ([#2655])
- sync: allow unsized types in `Mutex` and `RwLock` (via `default` constructors)
  ([#2615])
- net: add `ToSocketAddrs` implementation for `&[SocketAddr]` ([#2604])
- fs: add `OpenOptionsExt` for `OpenOptions` ([#2515])
- fs: add `DirBuilder` ([#2524])

[`tracing`]: https://crates.io/crates/tracing
[#1915]: https://github.com/tokio-rs/tokio/pull/1915
[#2487]: https://github.com/tokio-rs/tokio/pull/2487
[#2493]: https://github.com/tokio-rs/tokio/pull/2493
[#2515]: https://github.com/tokio-rs/tokio/pull/2515
[#2520]: https://github.com/tokio-rs/tokio/pull/2520
[#2521]: https://github.com/tokio-rs/tokio/pull/2521
[#2524]: https://github.com/tokio-rs/tokio/pull/2524
[#2525]: https://github.com/tokio-rs/tokio/pull/2525
[#2540]: https://github.com/tokio-rs/tokio/pull/2540
[#2541]: https://github.com/tokio-rs/tokio/pull/2541
[#2549]: https://github.com/tokio-rs/tokio/pull/2549
[#2564]: https://github.com/tokio-rs/tokio/pull/2564
[#2567]: https://github.com/tokio-rs/tokio/pull/2567
[#2569]: https://github.com/tokio-rs/tokio/pull/2569
[#2572]: https://github.com/tokio-rs/tokio/pull/2572
[#2575]: https://github.com/tokio-rs/tokio/pull/2575
[#2577]: https://github.com/tokio-rs/tokio/pull/2577
[#2589]: https://github.com/tokio-rs/tokio/pull/2589
[#2597]: https://github.com/tokio-rs/tokio/pull/2597
[#2600]: https://github.com/tokio-rs/tokio/pull/2600
[#2604]: https://github.com/tokio-rs/tokio/pull/2604
[#2612]: https://github.com/tokio-rs/tokio/pull/2612
[#2615]: https://github.com/tokio-rs/tokio/pull/2615
[#2621]: https://github.com/tokio-rs/tokio/pull/2621
[#2622]: https://github.com/tokio-rs/tokio/pull/2622
[#2623]: https://github.com/tokio-rs/tokio/pull/2623
[#2624]: https://github.com/tokio-rs/tokio/pull/2624
[#2630]: https://github.com/tokio-rs/tokio/pull/2630
[#2634]: https://github.com/tokio-rs/tokio/pull/2634
[#2645]: https://github.com/tokio-rs/tokio/pull/2645
[#2647]: https://github.com/tokio-rs/tokio/pull/2647
[#2654]: https://github.com/tokio-rs/tokio/pull/2654
[#2655]: https://github.com/tokio-rs/tokio/pull/2655
[#2656]: https://github.com/tokio-rs/tokio/pull/2656
[#2658]: https://github.com/tokio-rs/tokio/pull/2658
[#2663]: https://github.com/tokio-rs/tokio/pull/2663

# 0.2.21 (May 13, 2020)

### Fixes

- macros: disambiguate built-in `#[test]` attribute in macro expansion ([#2503])
- rt: `LocalSet` and task budgeting ([#2462]).
- rt: task budgeting with `block_in_place` ([#2502]).
- sync: release `broadcast` channel memory without sending a value ([#2509]).
- time: notify when resetting a `Delay` to a time in the past ([#2290])

### Added

- io: `get_mut`, `get_ref`, and `into_inner` to `Lines` ([#2450]).
- io: `mio::Ready` argument to `PollEvented` ([#2419]).
- os: illumos support ([#2486]).
- rt: `Handle::spawn_blocking` ([#2501]).
- sync: `OwnedMutexGuard` for `Arc<Mutex<T>>` ([#2455]).

[#2290]: https://github.com/tokio-rs/tokio/pull/2290
[#2419]: https://github.com/tokio-rs/tokio/pull/2419
[#2450]: https://github.com/tokio-rs/tokio/pull/2450
[#2455]: https://github.com/tokio-rs/tokio/pull/2455
[#2462]: https://github.com/tokio-rs/tokio/pull/2462
[#2486]: https://github.com/tokio-rs/tokio/pull/2486
[#2501]: https://github.com/tokio-rs/tokio/pull/2501
[#2502]: https://github.com/tokio-rs/tokio/pull/2502
[#2503]: https://github.com/tokio-rs/tokio/pull/2503
[#2509]: https://github.com/tokio-rs/tokio/pull/2509

# 0.2.20 (April 28, 2020)

### Fixes

- sync: `broadcast` closing the channel no longer requires capacity ([#2448]).
- rt: regression when configuring runtime with `max_threads` less than number of CPUs ([#2457]).

[#2448]: https://github.com/tokio-rs/tokio/pull/2448
[#2457]: https://github.com/tokio-rs/tokio/pull/2457

# 0.2.19 (April 24, 2020)

### Fixes

- docs: misc improvements ([#2400], [#2405], [#2414], [#2420], [#2423], [#2426], [#2427], [#2434], [#2436], [#2440]).
- rt: support `block_in_place` in more contexts ([#2409], [#2410]).
- stream: no panic in `merge()` and `chain()` when using `size_hint()` ([#2430]).
- task: include visibility modifier when defining a task-local ([#2416]).

### Added

- rt: `runtime::Handle::block_on` ([#2437]).
- sync: owned `Semaphore` permit ([#2421]).
- tcp: owned split ([#2270]).

[#2270]: https://github.com/tokio-rs/tokio/pull/2270
[#2400]: https://github.com/tokio-rs/tokio/pull/2400
[#2405]: https://github.com/tokio-rs/tokio/pull/2405
[#2409]: https://github.com/tokio-rs/tokio/pull/2409
[#2410]: https://github.com/tokio-rs/tokio/pull/2410
[#2414]: https://github.com/tokio-rs/tokio/pull/2414
[#2416]: https://github.com/tokio-rs/tokio/pull/2416
[#2420]: https://github.com/tokio-rs/tokio/pull/2420
[#2421]: https://github.com/tokio-rs/tokio/pull/2421
[#2423]: https://github.com/tokio-rs/tokio/pull/2423
[#2426]: https://github.com/tokio-rs/tokio/pull/2426
[#2427]: https://github.com/tokio-rs/tokio/pull/2427
[#2430]: https://github.com/tokio-rs/tokio/pull/2430
[#2434]: https://github.com/tokio-rs/tokio/pull/2434
[#2436]: https://github.com/tokio-rs/tokio/pull/2436
[#2437]: https://github.com/tokio-rs/tokio/pull/2437
[#2440]: https://github.com/tokio-rs/tokio/pull/2440

# 0.2.18 (April 12, 2020)

### Fixes

- task: `LocalSet` was incorrectly marked as `Send` ([#2398])
- io: correctly report `WriteZero` failure in `write_int` ([#2334])

[#2334]: https://github.com/tokio-rs/tokio/pull/2334
[#2398]: https://github.com/tokio-rs/tokio/pull/2398

# 0.2.17 (April 9, 2020)

### Fixes

- rt: bug in work-stealing queue ([#2387])

### Changes

- rt: threadpool uses logical CPU count instead of physical by default ([#2391])

[#2387]: https://github.com/tokio-rs/tokio/pull/2387
[#2391]: https://github.com/tokio-rs/tokio/pull/2391

# 0.2.16 (April 3, 2020)

### Fixes

- sync: fix a regression where `Mutex`, `Semaphore`, and `RwLock` futures no
  longer implement `Sync` ([#2375])
- fs: fix `fs::copy` not copying file permissions ([#2354])

### Added

- time: added `deadline` method to `delay_queue::Expired` ([#2300])
- io: added `StreamReader` ([#2052])

[#2052]: https://github.com/tokio-rs/tokio/pull/2052
[#2300]: https://github.com/tokio-rs/tokio/pull/2300
[#2354]: https://github.com/tokio-rs/tokio/pull/2354
[#2375]: https://github.com/tokio-rs/tokio/pull/2375

# 0.2.15 (April 2, 2020)

### Fixes

- rt: fix queue regression ([#2362]).

### Added

- sync: Add disarm to `mpsc::Sender` ([#2358]).

[#2358]: https://github.com/tokio-rs/tokio/pull/2358
[#2362]: https://github.com/tokio-rs/tokio/pull/2362

# 0.2.14 (April 1, 2020)

### Fixes

- rt: concurrency bug in scheduler ([#2273]).
- rt: concurrency bug with shell runtime ([#2333]).
- test-util: correct pause/resume of time ([#2253]).
- time: `DelayQueue` correct wakeup after `insert` ([#2285]).

### Added

- io: impl `RawFd`, `AsRawHandle` for std io types ([#2335]).
- rt: automatic cooperative task yielding ([#2160], [#2343], [#2349]).
- sync: `RwLock::into_inner` ([#2321]).

### Changed

- sync: semaphore, mutex internals rewritten to avoid allocations ([#2325]).

[#2160]: https://github.com/tokio-rs/tokio/pull/2160
[#2253]: https://github.com/tokio-rs/tokio/pull/2253
[#2273]: https://github.com/tokio-rs/tokio/pull/2273
[#2285]: https://github.com/tokio-rs/tokio/pull/2285
[#2321]: https://github.com/tokio-rs/tokio/pull/2321
[#2325]: https://github.com/tokio-rs/tokio/pull/2325
[#2333]: https://github.com/tokio-rs/tokio/pull/2333
[#2335]: https://github.com/tokio-rs/tokio/pull/2335
[#2343]: https://github.com/tokio-rs/tokio/pull/2343
[#2349]: https://github.com/tokio-rs/tokio/pull/2349

# 0.2.13 (February 28, 2020)

### Fixes

- macros: unresolved import in `pin!` ([#2281]).

[#2281]: https://github.com/tokio-rs/tokio/pull/2281

# 0.2.12 (February 27, 2020)

### Fixes

- net: `UnixStream::poll_shutdown` should call `shutdown(Write)` ([#2245]).
- process: Wake up read and write on `EPOLLERR` ([#2218]).
- rt: potential deadlock when using `block_in_place` and shutting down the
  runtime ([#2119]).
- rt: only detect number of CPUs if `core_threads` not specified ([#2238]).
- sync: reduce `watch::Receiver` struct size ([#2191]).
- time: succeed when setting delay of `$MAX-1` ([#2184]).
- time: avoid having to poll `DelayQueue` after inserting new delay ([#2217]).

### Added

- macros: `pin!` variant that assigns to identifier and pins ([#2274]).
- net: impl `Stream` for `Listener` types ([#2275]).
- rt: `Runtime::shutdown_timeout` waits for runtime to shutdown for specified
  duration ([#2186]).
- stream: `StreamMap` merges streams and can insert / remove streams at
  runtime ([#2185]).
- stream: `StreamExt::skip()` skips a fixed number of items ([#2204]).
- stream: `StreamExt::skip_while()` skips items based on a predicate ([#2205]).
- sync: `Notify` provides basic `async` / `await` task notification ([#2210]).
- sync: `Mutex::into_inner` retrieves guarded data ([#2250]).
- sync: `mpsc::Sender::send_timeout` sends, waiting for up to specified duration
  for channel capacity ([#2227]).
- time: impl `Ord` and `Hash` for `Instant` ([#2239]).

[#2119]: https://github.com/tokio-rs/tokio/pull/2119
[#2184]: https://github.com/tokio-rs/tokio/pull/2184
[#2185]: https://github.com/tokio-rs/tokio/pull/2185
[#2186]: https://github.com/tokio-rs/tokio/pull/2186
[#2191]: https://github.com/tokio-rs/tokio/pull/2191
[#2204]: https://github.com/tokio-rs/tokio/pull/2204
[#2205]: https://github.com/tokio-rs/tokio/pull/2205
[#2210]: https://github.com/tokio-rs/tokio/pull/2210
[#2217]: https://github.com/tokio-rs/tokio/pull/2217
[#2218]: https://github.com/tokio-rs/tokio/pull/2218
[#2227]: https://github.com/tokio-rs/tokio/pull/2227
[#2238]: https://github.com/tokio-rs/tokio/pull/2238
[#2239]: https://github.com/tokio-rs/tokio/pull/2239
[#2245]: https://github.com/tokio-rs/tokio/pull/2245
[#2250]: https://github.com/tokio-rs/tokio/pull/2250
[#2274]: https://github.com/tokio-rs/tokio/pull/2274
[#2275]: https://github.com/tokio-rs/tokio/pull/2275

# 0.2.11 (January 27, 2020)

### Fixes

- docs: misc fixes and tweaks ([#2155], [#2103], [#2027], [#2167], [#2175]).
- macros: handle generics in `#[tokio::main]` method ([#2177]).
- sync: `broadcast` potential lost notifications ([#2135]).
- rt: improve "no runtime" panic messages ([#2145]).

### Added

- optional support for using `parking_lot` internally ([#2164]).
- fs: `fs::copy`, an async version of `std::fs::copy` ([#2079]).
- macros: `select!` waits for the first branch to complete ([#2152]).
- macros: `join!` waits for all branches to complete ([#2158]).
- macros: `try_join!` waits for all branches to complete or the first error ([#2169]).
- macros: `pin!` pins a value to the stack ([#2163]).
- net: `ReadHalf::poll()` and `ReadHalf::poll_peak` ([#2151])
- stream: `StreamExt::timeout()` sets a per-item max duration ([#2149]).
- stream: `StreamExt::fold()` applies a function, producing a single value. ([#2122]).
- sync: impl `Eq`, `PartialEq` for `oneshot::RecvError` ([#2168]).
- task: methods for inspecting the `JoinError` cause ([#2051]).

[#2027]: https://github.com/tokio-rs/tokio/pull/2027
[#2051]: https://github.com/tokio-rs/tokio/pull/2051
[#2079]: https://github.com/tokio-rs/tokio/pull/2079
[#2103]: https://github.com/tokio-rs/tokio/pull/2103
[#2122]: https://github.com/tokio-rs/tokio/pull/2122
[#2135]: https://github.com/tokio-rs/tokio/pull/2135
[#2145]: https://github.com/tokio-rs/tokio/pull/2145
[#2149]: https://github.com/tokio-rs/tokio/pull/2149
[#2151]: https://github.com/tokio-rs/tokio/pull/2151
[#2152]: https://github.com/tokio-rs/tokio/pull/2152
[#2155]: https://github.com/tokio-rs/tokio/pull/2155
[#2158]: https://github.com/tokio-rs/tokio/pull/2158
[#2163]: https://github.com/tokio-rs/tokio/pull/2163
[#2164]: https://github.com/tokio-rs/tokio/pull/2164
[#2167]: https://github.com/tokio-rs/tokio/pull/2167
[#2168]: https://github.com/tokio-rs/tokio/pull/2168
[#2169]: https://github.com/tokio-rs/tokio/pull/2169
[#2175]: https://github.com/tokio-rs/tokio/pull/2175
[#2177]: https://github.com/tokio-rs/tokio/pull/2177

# 0.2.10 (January 21, 2020)

### Fixes

- `#[tokio::main]` when `rt-core` feature flag is not enabled ([#2139]).
- remove `AsyncBufRead` from `BufStream` impl block ([#2108]).
- potential undefined behavior when implementing `AsyncRead` incorrectly ([#2030]).

### Added

- `BufStream::with_capacity` ([#2125]).
- impl `From` and `Default` for `RwLock` ([#2089]).
- `io::ReadHalf::is_pair_of` checks if provided `WriteHalf` is for the same
  underlying object ([#1762], [#2144]).
- `runtime::Handle::try_current()` returns a handle to the current runtime ([#2118]).
- `stream::empty()` returns an immediately ready empty stream ([#2092]).
- `stream::once(val)` returns a stream that yields a single value: `val` ([#2094]).
- `stream::pending()` returns a stream that never becomes ready ([#2092]).
- `StreamExt::chain()` sequences a second stream after the first completes ([#2093]).
- `StreamExt::collect()` transform a stream into a collection ([#2109]).
- `StreamExt::fuse` ends the stream after the first `None` ([#2085]).
- `StreamExt::merge` combines two streams, yielding values as they become ready ([#2091]).
- Task-local storage ([#2126]).

[#1762]: https://github.com/tokio-rs/tokio/pull/1762
[#2030]: https://github.com/tokio-rs/tokio/pull/2030
[#2085]: https://github.com/tokio-rs/tokio/pull/2085
[#2089]: https://github.com/tokio-rs/tokio/pull/2089
[#2091]: https://github.com/tokio-rs/tokio/pull/2091
[#2092]: https://github.com/tokio-rs/tokio/pull/2092
[#2093]: https://github.com/tokio-rs/tokio/pull/2093
[#2094]: https://github.com/tokio-rs/tokio/pull/2094
[#2108]: https://github.com/tokio-rs/tokio/pull/2108
[#2109]: https://github.com/tokio-rs/tokio/pull/2109
[#2118]: https://github.com/tokio-rs/tokio/pull/2118
[#2125]: https://github.com/tokio-rs/tokio/pull/2125
[#2126]: https://github.com/tokio-rs/tokio/pull/2126
[#2139]: https://github.com/tokio-rs/tokio/pull/2139
[#2144]: https://github.com/tokio-rs/tokio/pull/2144

# 0.2.9 (January 9, 2020)

### Fixes

- `AsyncSeek` impl for `File` ([#1986]).
- rt: shutdown deadlock in `threaded_scheduler` ([#2074], [#2082]).
- rt: memory ordering when dropping `JoinHandle` ([#2044]).
- docs: misc API documentation fixes and improvements.

[#1986]: https://github.com/tokio-rs/tokio/pull/1986
[#2044]: https://github.com/tokio-rs/tokio/pull/2044
[#2074]: https://github.com/tokio-rs/tokio/pull/2074
[#2082]: https://github.com/tokio-rs/tokio/pull/2082

# 0.2.8 (January 7, 2020)

### Fixes

- depend on new version of `tokio-macros`.

# 0.2.7 (January 7, 2020)

### Fixes

- potential deadlock when dropping `basic_scheduler` Runtime.
- calling `spawn_blocking` from within a `spawn_blocking` ([#2006]).
- storing a `Runtime` instance in a thread-local ([#2011]).
- miscellaneous documentation fixes.
- rt: fix `Waker::will_wake` to return true when tasks match ([#2045]).
- test-util: `time::advance` runs pending tasks before changing the time ([#2059]).

### Added

- `net::lookup_host` maps a `T: ToSocketAddrs` to a stream of `SocketAddrs` ([#1870]).
- `process::Child` fields are made public to match `std` ([#2014]).
- impl `Stream` for `sync::broadcast::Receiver` ([#2012]).
- `sync::RwLock` provides an asynchonous read-write lock ([#1699]).
- `runtime::Handle::current` returns the handle for the current runtime ([#2040]).
- `StreamExt::filter` filters stream values according to a predicate ([#2001]).
- `StreamExt::filter_map` simultaneously filter and map stream values ([#2001]).
- `StreamExt::try_next` convenience for streams of `Result<T, E>` ([#2005]).
- `StreamExt::take` limits a stream to a specified number of values ([#2025]).
- `StreamExt::take_while` limits a stream based on a predicate ([#2029]).
- `StreamExt::all` tests if every element of the stream matches a predicate ([#2035]).
- `StreamExt::any` tests if any element of the stream matches a predicate ([#2034]).
- `task::LocalSet.await` runs spawned tasks until the set is idle ([#1971]).
- `time::DelayQueue::len` returns the number entries in the queue ([#1755]).
- expose runtime options from the `#[tokio::main]` and `#[tokio::test]` ([#2022]).

[#1699]: https://github.com/tokio-rs/tokio/pull/1699
[#1755]: https://github.com/tokio-rs/tokio/pull/1755
[#1870]: https://github.com/tokio-rs/tokio/pull/1870
[#1971]: https://github.com/tokio-rs/tokio/pull/1971
[#2001]: https://github.com/tokio-rs/tokio/pull/2001
[#2005]: https://github.com/tokio-rs/tokio/pull/2005
[#2006]: https://github.com/tokio-rs/tokio/pull/2006
[#2011]: https://github.com/tokio-rs/tokio/pull/2011
[#2012]: https://github.com/tokio-rs/tokio/pull/2012
[#2014]: https://github.com/tokio-rs/tokio/pull/2014
[#2022]: https://github.com/tokio-rs/tokio/pull/2022
[#2025]: https://github.com/tokio-rs/tokio/pull/2025
[#2029]: https://github.com/tokio-rs/tokio/pull/2029
[#2034]: https://github.com/tokio-rs/tokio/pull/2034
[#2035]: https://github.com/tokio-rs/tokio/pull/2035
[#2040]: https://github.com/tokio-rs/tokio/pull/2040
[#2045]: https://github.com/tokio-rs/tokio/pull/2045
[#2059]: https://github.com/tokio-rs/tokio/pull/2059

# 0.2.6 (December 19, 2019)

### Fixes

- `fs::File::seek` API regression ([#1991]).

[#1991]: https://github.com/tokio-rs/tokio/pull/1991

# 0.2.5 (December 18, 2019)

### Added

- `io::AsyncSeek` trait ([#1924]).
- `Mutex::try_lock` ([#1939])
- `mpsc::Receiver::try_recv` and `mpsc::UnboundedReceiver::try_recv` ([#1939]).
- `writev` support for `TcpStream` ([#1956]).
- `time::throttle` for throttling streams ([#1949]).
- implement `Stream` for `time::DelayQueue` ([#1975]).
- `sync::broadcast` provides a fan-out channel ([#1943]).
- `sync::Semaphore` provides an async semaphore ([#1973]).
- `stream::StreamExt` provides stream utilities ([#1962]).

### Fixes

- deadlock risk while shutting down the runtime ([#1972]).
- panic while shutting down the runtime ([#1978]).
- `sync::MutexGuard` debug output ([#1961]).
- misc doc improvements ([#1933], [#1934], [#1940], [#1942]).

### Changes

- runtime threads are configured with `runtime::Builder::core_threads` and
  `runtime::Builder::max_threads`. `runtime::Builder::num_threads` is
  deprecated ([#1977]).

[#1924]: https://github.com/tokio-rs/tokio/pull/1924
[#1933]: https://github.com/tokio-rs/tokio/pull/1933
[#1934]: https://github.com/tokio-rs/tokio/pull/1934
[#1939]: https://github.com/tokio-rs/tokio/pull/1939
[#1940]: https://github.com/tokio-rs/tokio/pull/1940
[#1942]: https://github.com/tokio-rs/tokio/pull/1942
[#1943]: https://github.com/tokio-rs/tokio/pull/1943
[#1949]: https://github.com/tokio-rs/tokio/pull/1949
[#1956]: https://github.com/tokio-rs/tokio/pull/1956
[#1961]: https://github.com/tokio-rs/tokio/pull/1961
[#1962]: https://github.com/tokio-rs/tokio/pull/1962
[#1972]: https://github.com/tokio-rs/tokio/pull/1972
[#1973]: https://github.com/tokio-rs/tokio/pull/1973
[#1975]: https://github.com/tokio-rs/tokio/pull/1975
[#1977]: https://github.com/tokio-rs/tokio/pull/1977
[#1978]: https://github.com/tokio-rs/tokio/pull/1978

# 0.2.4 (December 6, 2019)

### Fixes

- `sync::Mutex` deadlock when `lock()` future is dropped early ([#1898]).

[#1898]: https://github.com/tokio-rs/tokio/pull/1898

# 0.2.3 (December 6, 2019)

### Added

- read / write integers using `AsyncReadExt` and `AsyncWriteExt` ([#1863]).
- `read_buf` / `write_buf` for reading / writing `Buf` / `BufMut` ([#1881]).
- `TcpStream::poll_peek` - pollable API for performing TCP peek ([#1864]).
- `sync::oneshot::error::TryRecvError` provides variants to detect the error
  kind ([#1874]).
- `LocalSet::block_on` accepts `!'static` task ([#1882]).
- `task::JoinError` is now `Sync` ([#1888]).
- impl conversions between `tokio::time::Instant` and
  `std::time::Instant` ([#1904]).

### Fixes

- calling `spawn_blocking` after runtime shutdown ([#1875]).
- `LocalSet` drop inifinite loop ([#1892]).
- `LocalSet` hang under load ([#1905]).
- improved documentation ([#1865], [#1866], [#1868], [#1874], [#1876], [#1911]).

[#1863]: https://github.com/tokio-rs/tokio/pull/1863
[#1864]: https://github.com/tokio-rs/tokio/pull/1864
[#1865]: https://github.com/tokio-rs/tokio/pull/1865
[#1866]: https://github.com/tokio-rs/tokio/pull/1866
[#1868]: https://github.com/tokio-rs/tokio/pull/1868
[#1874]: https://github.com/tokio-rs/tokio/pull/1874
[#1875]: https://github.com/tokio-rs/tokio/pull/1875
[#1876]: https://github.com/tokio-rs/tokio/pull/1876
[#1881]: https://github.com/tokio-rs/tokio/pull/1881
[#1882]: https://github.com/tokio-rs/tokio/pull/1882
[#1888]: https://github.com/tokio-rs/tokio/pull/1888
[#1892]: https://github.com/tokio-rs/tokio/pull/1892
[#1904]: https://github.com/tokio-rs/tokio/pull/1904
[#1905]: https://github.com/tokio-rs/tokio/pull/1905
[#1911]: https://github.com/tokio-rs/tokio/pull/1911

# 0.2.2 (November 29, 2019)

### Fixes

- scheduling with `basic_scheduler` ([#1861]).
- update `spawn` panic message to specify that a task scheduler is required ([#1839]).
- API docs example for `runtime::Builder` to include a task scheduler ([#1841]).
- general documentation ([#1834]).
- building on illumos/solaris ([#1772]).
- panic when dropping `LocalSet` ([#1843]).
- API docs mention the required Cargo features for `Builder::{basic, threaded}_scheduler` ([#1858]).

### Added

- impl `Stream` for `signal::unix::Signal` ([#1849]).
- API docs for platform specific behavior of `signal::ctrl_c` and `signal::unix::Signal` ([#1854]).
- API docs for `signal::unix::Signal::{recv, poll_recv}` and `signal::windows::CtrlBreak::{recv, poll_recv}` ([#1854]).
- `File::into_std` and `File::try_into_std` methods ([#1856]).

[#1772]: https://github.com/tokio-rs/tokio/pull/1772
[#1834]: https://github.com/tokio-rs/tokio/pull/1834
[#1839]: https://github.com/tokio-rs/tokio/pull/1839
[#1841]: https://github.com/tokio-rs/tokio/pull/1841
[#1843]: https://github.com/tokio-rs/tokio/pull/1843
[#1849]: https://github.com/tokio-rs/tokio/pull/1849
[#1854]: https://github.com/tokio-rs/tokio/pull/1854
[#1856]: https://github.com/tokio-rs/tokio/pull/1856
[#1858]: https://github.com/tokio-rs/tokio/pull/1858
[#1861]: https://github.com/tokio-rs/tokio/pull/1861

# 0.2.1 (November 26, 2019)

### Fixes

- API docs for `TcpListener::incoming`, `UnixListener::incoming` ([#1831]).

### Added

- `tokio::task::LocalSet` provides a strategy for spawning `!Send` tasks ([#1733]).
- export `tokio::time::Elapsed` ([#1826]).
- impl `AsRawFd`, `AsRawHandle` for `tokio::fs::File` ([#1827]).

[#1733]: https://github.com/tokio-rs/tokio/pull/1733
[#1826]: https://github.com/tokio-rs/tokio/pull/1826
[#1827]: https://github.com/tokio-rs/tokio/pull/1827
[#1831]: https://github.com/tokio-rs/tokio/pull/1831

# 0.2.0 (November 26, 2019)

A major breaking change. Most implementation and APIs have changed one way or
another. This changelog entry contains a highlight

### Changed

- APIs are updated to use `async / await`.
- most `tokio-*` crates are collapsed into this crate.
- Scheduler is rewritten.
- `tokio::spawn` returns a `JoinHandle`.
- A single I/O / timer is used per runtime.
- I/O driver uses a concurrent slab for allocating state.
- components are made available via feature flag.
- Use `bytes` 0.5
- `tokio::codec` is moved to `tokio-util`.

### Removed

- Standalone `timer` and `net` drivers are removed, use `Runtime` instead
- `current_thread` runtime is removed, use `tokio::runtime::Runtime` with
  `basic_scheduler` instead.

# 0.1.21 (May 30, 2019)

### Changed

- Bump `tokio-trace-core` version to 0.2 ([#1111]).

[#1111]: https://github.com/tokio-rs/tokio/pull/1111

# 0.1.20 (May 14, 2019)

### Added

- `tokio::runtime::Builder::panic_handler` allows configuring handling
  panics on the runtime ([#1055]).

[#1055]: https://github.com/tokio-rs/tokio/pull/1055

# 0.1.19 (April 22, 2019)

### Added

- Re-export `tokio::sync::Mutex` primitive ([#964]).

[#964]: https://github.com/tokio-rs/tokio/pull/964

# 0.1.18 (March 22, 2019)

### Added

- `TypedExecutor` re-export and implementations ([#993]).

[#993]: https://github.com/tokio-rs/tokio/pull/993

# 0.1.17 (March 13, 2019)

### Added

- Propagate trace subscriber in the runtime ([#966]).

[#966]: https://github.com/tokio-rs/tokio/pull/966

# 0.1.16 (March 1, 2019)

### Fixed

- async-await: track latest nightly changes ([#940]).

### Added

- `sync::Watch`, a single value broadcast channel ([#922]).
- Async equivalent of read / write file helpers being added to `std` ([#896]).

[#896]: https://github.com/tokio-rs/tokio/pull/896
[#922]: https://github.com/tokio-rs/tokio/pull/922
[#940]: https://github.com/tokio-rs/tokio/pull/940

# 0.1.15 (January 24, 2019)

### Added

- Re-export tokio-sync APIs ([#839]).
- Stream enumerate combinator ([#832]).

[#832]: https://github.com/tokio-rs/tokio/pull/832
[#839]: https://github.com/tokio-rs/tokio/pull/839

# 0.1.14 (January 6, 2019)

- Use feature flags to break up the crate, allowing users to pick & choose
  components ([#808]).
- Export `UnixDatagram` and `UnixDatagramFramed` ([#772]).

[#772]: https://github.com/tokio-rs/tokio/pull/772
[#808]: https://github.com/tokio-rs/tokio/pull/808

# 0.1.13 (November 21, 2018)

- Fix `Runtime::reactor()` when no tasks are spawned ([#721]).
- `runtime::Builder` no longer uses deprecated methods ([#749]).
- Provide `after_start` and `before_stop` configuration settings for
  `Runtime` ([#756]).
- Implement throttle stream combinator ([#736]).

[#721]: https://github.com/tokio-rs/tokio/pull/721
[#736]: https://github.com/tokio-rs/tokio/pull/736
[#749]: https://github.com/tokio-rs/tokio/pull/749
[#756]: https://github.com/tokio-rs/tokio/pull/756

# 0.1.12 (October 23, 2018)

- runtime: expose `keep_alive` on runtime builder ([#676]).
- runtime: create a reactor per worker thread ([#660]).
- codec: fix panic in `LengthDelimitedCodec` ([#682]).
- io: re-export `tokio_io::io::read` function ([#689]).
- runtime: check for executor re-entry in more places ([#708]).

[#660]: https://github.com/tokio-rs/tokio/pull/660
[#676]: https://github.com/tokio-rs/tokio/pull/676
[#682]: https://github.com/tokio-rs/tokio/pull/682
[#689]: https://github.com/tokio-rs/tokio/pull/689
[#708]: https://github.com/tokio-rs/tokio/pull/708

# 0.1.11 (September 28, 2018)

- Fix `tokio-async-await` dependency ([#675]).

[#675]: https://github.com/tokio-rs/tokio/pull/675

# 0.1.10 (September 27, 2018)

- Fix minimal versions

# 0.1.9 (September 27, 2018)

- Experimental async/await improvements ([#661]).
- Re-export `TaskExecutor` from `tokio-current-thread` ([#652]).
- Improve `Runtime` builder API ([#645]).
- `tokio::run` panics when called from the context of an executor
  ([#646]).
- Introduce `StreamExt` with a `timeout` helper ([#573]).
- Move `length_delimited` into `tokio` ([#575]).
- Re-organize `tokio::net` module ([#548]).
- Re-export `tokio-current-thread::spawn` in current_thread runtime
  ([#579]).

[#548]: https://github.com/tokio-rs/tokio/pull/548
[#573]: https://github.com/tokio-rs/tokio/pull/573
[#575]: https://github.com/tokio-rs/tokio/pull/575
[#579]: https://github.com/tokio-rs/tokio/pull/579
[#645]: https://github.com/tokio-rs/tokio/pull/645
[#646]: https://github.com/tokio-rs/tokio/pull/646
[#652]: https://github.com/tokio-rs/tokio/pull/652
[#661]: https://github.com/tokio-rs/tokio/pull/661

# 0.1.8 (August 23, 2018)

- Extract tokio::executor::current_thread to a sub crate ([#370])
- Add `Runtime::block_on` ([#398])
- Add `runtime::current_thread::block_on_all` ([#477])
- Misc documentation improvements ([#450])
- Implement `std::error::Error` for error types ([#501])

[#370]: https://github.com/tokio-rs/tokio/pull/370
[#398]: https://github.com/tokio-rs/tokio/pull/398
[#450]: https://github.com/tokio-rs/tokio/pull/450
[#477]: https://github.com/tokio-rs/tokio/pull/477
[#501]: https://github.com/tokio-rs/tokio/pull/501

# 0.1.7 (June 6, 2018)

- Add `Runtime::block_on` for concurrent runtime ([#391]).
- Provide handle to `current_thread::Runtime` that allows spawning tasks from
  other threads ([#340]).
- Provide `clock::now()`, a configurable source of time ([#381]).

[#340]: https://github.com/tokio-rs/tokio/pull/340
[#381]: https://github.com/tokio-rs/tokio/pull/381
[#391]: https://github.com/tokio-rs/tokio/pull/391

# 0.1.6 (May 2, 2018)

- Add asynchronous filesystem APIs ([#323]).
- Add "current thread" runtime variant ([#308]).
- `CurrentThread`: Expose inner `Park` instance.
- Improve fairness of `CurrentThread` executor ([#313]).

[#308]: https://github.com/tokio-rs/tokio/pull/308
[#313]: https://github.com/tokio-rs/tokio/pull/313
[#323]: https://github.com/tokio-rs/tokio/pull/323

# 0.1.5 (March 30, 2018)

- Provide timer API ([#266])

[#266]: https://github.com/tokio-rs/tokio/pull/266

# 0.1.4 (March 22, 2018)

- Fix build on FreeBSD ([#218])
- Shutdown the Runtime when the handle is dropped ([#214])
- Set Runtime thread name prefix for worker threads ([#232])
- Add builder for Runtime ([#234])
- Extract TCP and UDP types into separate crates ([#224])
- Optionally support futures 0.2.

[#214]: https://github.com/tokio-rs/tokio/pull/214
[#218]: https://github.com/tokio-rs/tokio/pull/218
[#224]: https://github.com/tokio-rs/tokio/pull/224
[#232]: https://github.com/tokio-rs/tokio/pull/232
[#234]: https://github.com/tokio-rs/tokio/pull/234

# 0.1.3 (March 09, 2018)

- Fix `CurrentThread::turn` to block on idle ([#212]).

[#212]: https://github.com/tokio-rs/tokio/pull/212

# 0.1.2 (March 09, 2018)

- Introduce Tokio Runtime ([#141])
- Provide `CurrentThread` for more flexible usage of current thread executor ([#141]).
- Add Lio for platforms that support it ([#142]).
- I/O resources now lazily bind to the reactor ([#160]).
- Extract Reactor to dedicated crate ([#169])
- Add facade to sub crates and add prelude ([#166]).
- Switch TCP/UDP fns to poll\_ -> Poll<...> style ([#175])

[#141]: https://github.com/tokio-rs/tokio/pull/141
[#142]: https://github.com/tokio-rs/tokio/pull/142
[#160]: https://github.com/tokio-rs/tokio/pull/160
[#166]: https://github.com/tokio-rs/tokio/pull/166
[#169]: https://github.com/tokio-rs/tokio/pull/169
[#175]: https://github.com/tokio-rs/tokio/pull/175

# 0.1.1 (February 09, 2018)

- Doc fixes

# 0.1.0 (February 07, 2018)

- Initial crate released based on [RFC](https://github.com/tokio-rs/tokio-rfcs/pull/3).<|MERGE_RESOLUTION|>--- conflicted
+++ resolved
@@ -1,15 +1,11 @@
-<<<<<<< HEAD
+# 1.1.1 (January 29, 2021)
+
+Forward ports 1.0.3 fix.
+
+### Fixed
+- io: memory leak during shutdown (#3477).
+
 # 1.1.0 (January 22, 2021)
-=======
-# 1.1.1 (January 29, 2021)
-
-Forward ports 1.0.3 fix.
-
-### Fixed
-- io: memory leak during shutdown (#3477).
-
-# 1.1.0 (January 22, 2020)
->>>>>>> 085f819f
 
 ### Added
 
@@ -59,16 +55,12 @@
 [#3457]: https://github.com/tokio-rs/tokio/pull/3457
 [#3458]: https://github.com/tokio-rs/tokio/pull/3458
 
-<<<<<<< HEAD
+# 1.0.3 (January 28, 2021)
+
+### Fixed
+- io: memory leak during shutdown (#3477).
+
 # 1.0.2 (January 14, 2021)
-=======
-# 1.0.3 (January 28, 2020)
-
-### Fixed
-- io: memory leak during shutdown (#3477).
-
-# 1.0.2 (January 14, 2020)
->>>>>>> 085f819f
 
 ### Fixed
 - io: soundness in `read_to_end` ([#3428]).
